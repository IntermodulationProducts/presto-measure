--- conflicted
+++ resolved
@@ -2,6 +2,7 @@
 """
 Two-tone spectroscopy in Lockin mode: 2D sweep of pump power and frequency, with fixed probe.
 """
+
 from typing import List, Optional, Union
 
 import h5py
@@ -55,30 +56,6 @@
         presto_port: Optional[int] = None,
         ext_ref_clk: bool = False,
     ) -> str:
-<<<<<<< HEAD
-        with lockin.Lockin(
-            address=presto_address, port=presto_port, ext_ref_clk=ext_ref_clk
-        ) as lck:
-            control_tile = lck.hardware._port_to_tile(self.control_port, "dac")
-            readout_tile = lck.hardware._port_to_tile(self.readout_port, "dac")
-        dac_mode_r, dac_fsample_r = recommended_dac_config(self.readout_freq)
-        dac_mode_c, dac_fsample_c = recommended_dac_config(self.control_freq_center)
-        if dac_mode_c == dac_mode_r and dac_fsample_c == dac_fsample_r:
-            dac_mode = dac_mode_c
-            dac_fsample = dac_fsample_c
-        elif control_tile != readout_tile:
-            dac_mode = [dac_mode_r, dac_mode_r, dac_mode_r, dac_mode_r]
-            dac_fsample = [dac_fsample_r, dac_fsample_r, dac_fsample_r, dac_fsample_r]
-            dac_mode[control_tile] = dac_mode_c
-            dac_fsample[control_tile] = dac_fsample_c
-        else:
-            warnings.warn(
-                "Warning: The qubit and readout frequency might not be able to be output on the same tile. Consider outputting qubit tone on a different tile or manually choose the dac_mode and dac_fsample. See presto.utils.recommended_dac_config for help."
-            )
-            dac_mode = dac_mode_c
-            dac_fsample = dac_fsample_c
-=======
->>>>>>> 16f77422
         with lockin.Lockin(
             address=presto_address,
             port=presto_port,
