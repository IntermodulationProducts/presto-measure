# -*- coding: utf-8 -*-
"""Pulsed frequency sweep on the resonator with and without a π/2 control pulse."""
import h5py
import numpy as np

from presto.hardware import AdcFSample, AdcMode, DacFSample, DacMode
from presto import pulsed
from presto.utils import sin2, untwist_downconversion

from _base import Base

DAC_CURRENT = 32_000  # uA
CONVERTER_CONFIGURATION = {
    "adc_mode": AdcMode.Mixed,
    "adc_fsample": AdcFSample.G4,
    "dac_mode": [DacMode.Mixed42, DacMode.Mixed02, DacMode.Mixed02, DacMode.Mixed02],
    "dac_fsample": [DacFSample.G10, DacFSample.G6, DacFSample.G6, DacFSample.G6],
}
IDX_LOW = 1_500
IDX_HIGH = 2_000


class ExcitedSweep(Base):
    def __init__(
        self,
        readout_freq_center: float,
        readout_freq_span: float,
        readout_freq_nr: int,
        control_freq: float,
        readout_amp: float,
        control_amp: float,
        readout_duration: float,
        control_duration: float,
        sample_duration: float,
        readout_port: int,
        control_port: int,
        sample_port: int,
        wait_delay: float,
        readout_sample_delay: float,
        num_averages: int,
        drag: float = 0.0,
    ) -> None:
        self.readout_freq_center = readout_freq_center
        self.readout_freq_span = readout_freq_span
        self.readout_freq_nr = readout_freq_nr
        self.control_freq = control_freq
        self.readout_amp = readout_amp
        self.control_amp = control_amp
        self.readout_duration = readout_duration
        self.control_duration = control_duration
        self.sample_duration = sample_duration
        self.readout_port = readout_port
        self.control_port = control_port
        self.sample_port = sample_port
        self.wait_delay = wait_delay
        self.readout_sample_delay = readout_sample_delay
        self.num_averages = num_averages
        self.drag = drag

        self.readout_freq_arr = None  # replaced by run
        self.readout_if_arr = None  # replaced by run
        self.readout_nco = None  # replaced by run
        self.t_arr = None  # replaced by run
        self.store_arr = None  # replaced by run

    def run(
        self,
        presto_address: str,
        presto_port: int = None,
        ext_ref_clk: bool = False,
    ) -> str:
        # Instantiate interface class
        with pulsed.Pulsed(
            address=presto_address,
            port=presto_port,
            ext_ref_clk=ext_ref_clk,
            **CONVERTER_CONFIGURATION,
        ) as pls:
            assert pls.hardware is not None

            # figure out frequencies
            assert self.readout_freq_center > (self.readout_freq_span / 2)
            assert self.readout_freq_span < pls.get_fs("dac") / 2  # fits in HSB
            readout_if_center = pls.get_fs("dac") / 4  # middle of HSB
            readout_if_start = readout_if_center - self.readout_freq_span / 2
            readout_if_stop = readout_if_center + self.readout_freq_span / 2
            self.readout_if_arr = np.linspace(
                readout_if_start, readout_if_stop, self.readout_freq_nr
            )
            self.readout_nco = self.readout_freq_center - readout_if_center
            self.readout_freq_arr = self.readout_nco + self.readout_if_arr

            pls.hardware.set_adc_attenuation(self.sample_port, 0.0)
            pls.hardware.set_dac_current(self.readout_port, DAC_CURRENT)
            pls.hardware.set_dac_current(self.control_port, DAC_CURRENT)
            pls.hardware.set_inv_sinc(self.readout_port, 0)
            pls.hardware.set_inv_sinc(self.control_port, 0)

            pls.hardware.configure_mixer(
                freq=self.readout_nco,
                in_ports=self.sample_port,
                out_ports=self.readout_port,
                sync=False,
            )  # sync in next call
            pls.hardware.configure_mixer(
                self.control_freq, out_ports=self.control_port, sync=True
            )  # sync here

            # ************************************
            # *** Setup measurement parameters ***
            # ************************************
            # Setup lookup tables for frequencies we sweep
            pls.setup_freq_lut(
                self.readout_port,
                group=0,
                frequencies=self.readout_if_arr,
                phases=np.full_like(self.readout_if_arr, 0.0),
                phases_q=np.full_like(self.readout_if_arr, -np.pi / 2),
            )  # HSB

            # Setup lookup tables for amplitudes
            pls.setup_scale_lut(self.readout_port, group=0, scales=self.readout_amp * np.sqrt(2))
            pls.setup_scale_lut(self.control_port, group=0, scales=self.control_amp)

            # Setup readout and control pulses
            # use setup_long_drive to create a pulse with square envelope
            # setup_long_drive supports smooth rise and fall transitions for the pulse,
            # but we keep it simple here
            readout_pulse = pls.setup_long_drive(
                self.readout_port,
                group=0,
                duration=self.readout_duration,
                amplitude=1.0 + 1j,
                envelope=True,
            )

            # number of samples in the control template
            control_ns = int(round(self.control_duration * pls.get_fs("dac")))
            control_envelope = sin2(control_ns)
            control_pulse = pls.setup_template(
                self.control_port, group=0, template=control_envelope, envelope=False
            )

            # Setup sampling window
            pls.set_store_ports(self.sample_port)
            pls.set_store_duration(self.sample_duration)

            # ******************************
            # *** Program pulse sequence ***
            # ******************************
            T = 0.0  # s, start at time zero ...
            for ii in range(2):
                if ii > 0:
                    pls.output_pulse(T, control_pulse)  # pi pulse
                T += self.control_duration
                pls.reset_phase(T, self.readout_port)
                pls.output_pulse(T, readout_pulse)  # Readout pulse
                pls.store(T + self.readout_sample_delay)
                T += self.readout_duration
                if ii > 0:
                    pls.next_frequency(T, self.readout_port)
                T += self.wait_delay  # wait for decay

            # **************************
            # *** Run the experiment ***
            # **************************
            pls.run(period=T, repeat_count=self.readout_freq_nr, num_averages=self.num_averages)
            self.t_arr, self.store_arr = pls.get_store_data()

            # if self.jpa_params is not None:
            #     pls.hardware.set_lmx(0.0, 0.0, self.jpa_params['pump_port'])
            #     pls.hardware.set_dc_bias(0.0, self.jpa_params['bias_port'])

        return self.save()

    def save(self, save_filename: str = None) -> str:
        return super().save(__file__, save_filename=save_filename)

    @classmethod
    def load(cls, load_filename: str) -> "ExcitedSweep":
        with h5py.File(load_filename, "r") as h5f:
            readout_freq_center = h5f.attrs["readout_freq_center"]
            readout_freq_span = h5f.attrs["readout_freq_span"]
            readout_freq_nr = h5f.attrs["readout_freq_nr"]
            control_freq = h5f.attrs["control_freq"]
            readout_amp = h5f.attrs["readout_amp"]
            control_amp = h5f.attrs["control_amp"]
            readout_duration = h5f.attrs["readout_duration"]
            control_duration = h5f.attrs["control_duration"]
            sample_duration = h5f.attrs["sample_duration"]
            readout_port = h5f.attrs["readout_port"]
            control_port = h5f.attrs["control_port"]
            sample_port = h5f.attrs["sample_port"]
            wait_delay = h5f.attrs["wait_delay"]
            readout_sample_delay = h5f.attrs["readout_sample_delay"]
            num_averages = h5f.attrs["num_averages"]
            drag = h5f.attrs["drag"]
            readout_nco = h5f.attrs["readout_nco"]

            # jpa_params = ast.literal_eval(h5f.attrs["jpa_params"])

            readout_freq_arr = h5f["readout_freq_arr"][()]
            readout_if_arr = h5f["readout_if_arr"][()]
            t_arr = h5f["t_arr"][()]
            store_arr = h5f["store_arr"][()]

        self = cls(
            readout_freq_center=readout_freq_center,
            readout_freq_span=readout_freq_span,
            readout_freq_nr=readout_freq_nr,
            control_freq=control_freq,
            readout_amp=readout_amp,
            control_amp=control_amp,
            readout_duration=readout_duration,
            control_duration=control_duration,
            sample_duration=sample_duration,
            readout_port=readout_port,
            control_port=control_port,
            sample_port=sample_port,
            wait_delay=wait_delay,
            readout_sample_delay=readout_sample_delay,
            num_averages=num_averages,
            # jpa_params=jpa_params,
            drag=drag,
        )
        self.readout_freq_arr = readout_freq_arr
        self.readout_if_arr = readout_if_arr
        self.readout_nco = readout_nco
        self.t_arr = t_arr
        self.store_arr = store_arr

        return self

    def analyze(self, all_plots: bool = False):
        assert self.t_arr is not None
        assert self.store_arr is not None
        assert self.readout_freq_arr is not None
        assert self.readout_if_arr is not None
        assert self.readout_nco is not None
        assert len(self.readout_freq_arr) == self.readout_freq_nr
        assert len(self.readout_if_arr) == self.readout_freq_nr

        import matplotlib.pyplot as plt
        from scipy.optimize import curve_fit

        try:
            from resonator_tools import circuit

            _has_resonator_tools = True
        except ImportError:
            _has_resonator_tools = False

        ret_fig = []

        idx = np.arange(IDX_LOW, IDX_HIGH)
        t_low = self.t_arr[IDX_LOW]
        t_high = self.t_arr[IDX_HIGH]
        nr_samples = IDX_HIGH - IDX_LOW

        if all_plots:
            # Plot raw store data for first iteration as a check
            fig1, ax1 = plt.subplots(2, 1, sharex=True, tight_layout=True)
            ax11, ax12 = ax1
            ax11.axvspan(1e9 * t_low, 1e9 * t_high, facecolor="#dfdfdf")
            ax12.axvspan(1e9 * t_low, 1e9 * t_high, facecolor="#dfdfdf")
            ax11.plot(1e9 * self.t_arr, np.abs(self.store_arr[0, 0, :]))
            ax12.plot(1e9 * self.t_arr, np.angle(self.store_arr[0, 0, :]))
            ax12.set_xlabel("Time [ns]")
            fig1.show()
            ret_fig.append(fig1)

        # Analyze
        data = self.store_arr[:, 0, idx]
        data.shape = (self.readout_freq_nr, 2, nr_samples)
        resp_I_arr = np.zeros((2, self.readout_freq_nr), np.complex128)
        resp_Q_arr = np.zeros((2, self.readout_freq_nr), np.complex128)
        dt = self.t_arr[1] - self.t_arr[0]
        t = dt * np.arange(nr_samples)
        for ii, readout_if in enumerate(self.readout_if_arr):
            cos = np.cos(2 * np.pi * readout_if * t)
            sin = np.sin(2 * np.pi * readout_if * t)
            for jj in range(2):
                data_slice = data[ii, jj, :]
                # TODO: low-pass filter the demodulated signal?
                I_real = np.sum(data_slice.real * cos) / nr_samples
                I_imag = -np.sum(data_slice.real * sin) / nr_samples
                resp_I_arr[jj, ii] = I_real + 1j * I_imag
                Q_real = np.sum(data_slice.imag * cos) / nr_samples
                Q_imag = -np.sum(data_slice.imag * sin) / nr_samples
                resp_Q_arr[jj, ii] = Q_real + 1j * Q_imag

        _, resp_H_arr = untwist_downconversion(resp_I_arr, resp_Q_arr)
        resp_dB = 20 * np.log10(np.abs(resp_H_arr))
        resp_phase = np.angle(resp_H_arr)
        # resp_phase *= -1
        resp_phase = np.unwrap(resp_phase, axis=-1)
        N = self.readout_freq_nr // 4
        idx = np.zeros(self.readout_freq_nr, bool)
        idx[:N] = True
        idx[-N:] = True
        pfit_g = np.polyfit(self.readout_freq_arr[idx], resp_phase[0, idx], 1)
        pfit_e = np.polyfit(self.readout_freq_arr[idx], resp_phase[1, idx], 1)
        pfit = 0.5 * (pfit_g + pfit_e)
        background = np.polyval(pfit, self.readout_freq_arr)
        resp_phase[0, :] -= background
        resp_phase[1, :] -= background
        separation = np.abs(resp_H_arr[1, :] - resp_H_arr[0, :])

        p0 = [
            self.readout_freq_arr[np.argmax(separation)],
            1 / self.readout_duration,
            np.max(separation),
            0.0,
        ]
        popt, pcov = curve_fit(_gaussian, self.readout_freq_arr, separation, p0)

        print("----------------")
        if _has_resonator_tools:
            port_g = circuit.notch_port(
                self.readout_freq_arr, resp_H_arr[0, :] * np.exp(-1j * background)
            )
            port_e = circuit.notch_port(
                self.readout_freq_arr, resp_H_arr[1, :] * np.exp(-1j * background)
            )
            port_g.autofit()
            port_e.autofit()

            f_g = port_g.fitresults["fr"]
            f_e = port_e.fitresults["fr"]
            f_r = (f_e + f_g) / 2
            f_o = popt[0]
            chi_hz = (f_e - f_g) / 2
            print(f"ω_g / 2π = {f_g * 1e-9:.6f} GHz")
            print(f"ω_e / 2π = {f_e * 1e-9:.6f} GHz")
            print(f"ω_r / 2π = {f_r * 1e-9:.6f} GHz")
            print(f"χ / 2π = {chi_hz * 1e-3:.2f} kHz")
            print(f"ω_opt / 2π = {f_o * 1e-9:.6f} GHz")
        print("----------------")

        fig2, ax2 = plt.subplots(3, 1, sharex=True, tight_layout=True, figsize=(6.4, 6.4))
        ax21, ax22, ax23 = ax2

        for ax_ in ax2:
            if _has_resonator_tools:
<<<<<<< HEAD
                ax_.axvline(1e-9 * f_g, ls="--", c="C3", alpha=0.5)
                ax_.axvline(1e-9 * f_e, ls="--", c="C4", alpha=0.5)
            ax_.axvline(1e-9 * popt[0], ls="--", c="C5", alpha=0.5)

        ax21.plot(1e-9 * self.readout_freq_arr, resp_dB[0, :], c="C0", label="|g>")
        ax21.plot(1e-9 * self.readout_freq_arr, resp_dB[1, :], c="C1", label="|e>")
        ax22.plot(1e-9 * self.readout_freq_arr, resp_phase[0, :], c="C0")
        ax22.plot(1e-9 * self.readout_freq_arr, resp_phase[1, :], c="C1")
        ax23.plot(1e-9 * self.readout_freq_arr, 1e3 * separation, c="C2", label="||e> - |g>|")
=======
                ax_.axvline(1e-9 * f_g, ls="--", c="tab:red")
                ax_.axvline(1e-9 * f_e, ls="--", c="tab:purple")
            ax_.axvline(1e-9 * popt[0], ls="--", c="tab:brown")

        ax21.plot(1e-9 * self.readout_freq_arr, resp_dB[0, :], c="tab:blue", label="|g>")
        ax21.plot(1e-9 * self.readout_freq_arr, resp_dB[1, :], c="tab:orange", label="|e>")
        ax22.plot(1e-9 * self.readout_freq_arr, resp_phase[0, :], c="tab:blue")
        ax22.plot(1e-9 * self.readout_freq_arr, resp_phase[1, :], c="tab:orange")
        ax23.plot(
            1e-9 * self.readout_freq_arr, 1e3 * separation, c="tab:green", label="||e> - |g>|"
        )
>>>>>>> 679c1b07

        if _has_resonator_tools:
            ax21.plot(
                1e-9 * port_g.f_data,
                20 * np.log10(np.abs(port_g.z_data_sim)),
                c="C3",
                ls="--",
            )
            ax21.plot(
                1e-9 * port_e.f_data,
                20 * np.log10(np.abs(port_e.z_data_sim)),
                c="C4",
                ls="--",
            )
            ax22.plot(1e-9 * port_g.f_data, np.angle(port_g.z_data_sim), c="C3", ls="--")
            ax22.plot(1e-9 * port_e.f_data, np.angle(port_e.z_data_sim), c="C4", ls="--")

        ax23.plot(
            1e-9 * self.readout_freq_arr,
            1e3 * _gaussian(self.readout_freq_arr, *popt),
            c="C5",
            ls="--",
        )

        ax21.set_ylabel("Amplitude [dBFS]")
        ax22.set_ylabel("Phase [rad]")
        ax23.set_ylabel("Separation [mFS]")
        ax2[-1].set_xlabel("Readout frequency [GHz]")
        ax21.legend(ncol=2, loc="lower right")
        ax23.legend(loc="upper right")
        fig2.show()
        ret_fig.append(fig2)

        return ret_fig


def _gaussian(x, x0, s, a, o):
    return a * np.exp(-0.5 * ((x - x0) / s) ** 2) + o<|MERGE_RESOLUTION|>--- conflicted
+++ resolved
@@ -342,7 +342,6 @@
 
         for ax_ in ax2:
             if _has_resonator_tools:
-<<<<<<< HEAD
                 ax_.axvline(1e-9 * f_g, ls="--", c="C3", alpha=0.5)
                 ax_.axvline(1e-9 * f_e, ls="--", c="C4", alpha=0.5)
             ax_.axvline(1e-9 * popt[0], ls="--", c="C5", alpha=0.5)
@@ -352,19 +351,6 @@
         ax22.plot(1e-9 * self.readout_freq_arr, resp_phase[0, :], c="C0")
         ax22.plot(1e-9 * self.readout_freq_arr, resp_phase[1, :], c="C1")
         ax23.plot(1e-9 * self.readout_freq_arr, 1e3 * separation, c="C2", label="||e> - |g>|")
-=======
-                ax_.axvline(1e-9 * f_g, ls="--", c="tab:red")
-                ax_.axvline(1e-9 * f_e, ls="--", c="tab:purple")
-            ax_.axvline(1e-9 * popt[0], ls="--", c="tab:brown")
-
-        ax21.plot(1e-9 * self.readout_freq_arr, resp_dB[0, :], c="tab:blue", label="|g>")
-        ax21.plot(1e-9 * self.readout_freq_arr, resp_dB[1, :], c="tab:orange", label="|e>")
-        ax22.plot(1e-9 * self.readout_freq_arr, resp_phase[0, :], c="tab:blue")
-        ax22.plot(1e-9 * self.readout_freq_arr, resp_phase[1, :], c="tab:orange")
-        ax23.plot(
-            1e-9 * self.readout_freq_arr, 1e3 * separation, c="tab:green", label="||e> - |g>|"
-        )
->>>>>>> 679c1b07
 
         if _has_resonator_tools:
             ax21.plot(
